//! Functions related to INT1_AG and INT2_AG interrupt pins configuration
<<<<<<< HEAD
=======
///
use super::*;
>>>>>>> 87e51797

/// Accelerometer/gyroscope interrupt pins common settings
#[derive(Debug)]
pub struct PinConfig {
    // --- CTRL_REG8 REGISTER ---
    /// Interrupt pin active level (default 0: active high)
    pub active_level: IntActive,
    /// Interrupt pin push-pull or open-drain configuration (default 0: push-pull)
    pub pin_mode: IntPin,
}

impl Default for PinConfig {
    fn default() -> Self {
        PinConfig {
            active_level: IntActive::High,
            pin_mode: IntPin::PushPull,
        }
    }
}

impl PinConfig {
    /// Returns values to be written to CTRL_REG8 register
    pub(crate) fn ctrl_reg8(&self) -> u8 {
        let mut data: u8 = 0;

        data |= self.active_level.value() << 5;
        data |= self.pin_mode.value() << 4;

        data
    }
}

/// Accelerometer/gyroscope interrupt pin (INT1_A/G) settings
#[derive(Debug)]
pub struct IntConfigAG1 {
    // --- INT1_CTRL REGISTER ---
    /// Enable gyroscope interrupt generation on pin INT1_A/G
    pub enable_gyro_int: Flag,
    /// Enable accelerometer interrupt generation on pin INT1_A/G
    pub enable_accel_int: Flag,
    /// Enable FSS5 interrupt on on pin INT1_A/G
    pub enable_fss5: Flag,
    /// Enable overrun interrupt on on pin INT1_A/G
    pub enable_overrun: Flag,
    /// Enable FIFO threshold interrupt on on pin INT1_A/G
    pub enable_fth: Flag,
    /// Enable boot status interrupt on on pin INT1_A/G
    pub enable_boot_status: Flag,
    /// Enable gyroscope data ready interrupt on on pin INT1_A/G
    pub enable_gyro_dataready: Flag,
    /// Enable accelerometer data ready interrupt on on pin INT1_A/G
    pub enable_accel_dataready: Flag,
}

impl Default for IntConfigAG1 {
    fn default() -> Self {
        IntConfigAG1 {
            enable_gyro_int: Flag::Disabled,
            enable_accel_int: Flag::Disabled,
            enable_fss5: Flag::Disabled,
            enable_overrun: Flag::Disabled,
            enable_fth: Flag::Disabled,
            enable_boot_status: Flag::Disabled,
            enable_gyro_dataready: Flag::Disabled,
            enable_accel_dataready: Flag::Disabled,
        }
    }
}

impl IntConfigAG1 {
    /// Returns values to be written to INT1_CTRL register
    pub(crate) fn int1_ctrl(&self) -> u8 {
        let mut data: u8 = 0;

        data |= self.enable_gyro_int.value() << 7;
        data |= self.enable_accel_int.value() << 6;
        data |= self.enable_fss5.value() << 5;
        data |= self.enable_overrun.value() << 4;
        data |= self.enable_fth.value() << 3;
        data |= self.enable_boot_status.value() << 2;
        data |= self.enable_gyro_dataready.value() << 1;
        data |= self.enable_accel_dataready.value();

        data
    }
}

/// Accelerometer/gyroscope interrupt pin (INT2_A/G) settings
#[derive(Debug)]
pub struct IntConfigAG2 {
    // --- INT2_CTRL REGISTER ---
    /// Enable FSS5 interrupt on on pin INT1_A/G
    pub enable_fss5: Flag,
    /// Enable overrun interrupt on on pin INT2_A/G
    pub enable_overrun: Flag,
    /// Enable FIFO threshold interrupt on on pin INT2_A/G
    pub enable_fth: Flag,
    /// Enable temperature data ready interrupt on on pin INT2_A/G
    pub enable_temp_dataready: Flag,
    /// Enable gyroscope data ready interrupt on on pin INT2_A/G
    pub enable_gyro_dataready: Flag,
    /// Enable accelerometer data ready interrupt on on pin INT2_A/G
    pub enable_accel_dataready: Flag,
}

impl Default for IntConfigAG2 {
    fn default() -> Self {
        IntConfigAG2 {
            enable_fss5: Flag::Disabled,
            enable_overrun: Flag::Disabled,
            enable_fth: Flag::Disabled,
            enable_temp_dataready: Flag::Disabled,
            enable_gyro_dataready: Flag::Disabled,
            enable_accel_dataready: Flag::Disabled,
        }
    }
}

impl IntConfigAG2 {
    /// Returns values to be written to INT2_CTRL register
    pub(crate) fn int2_ctrl(&self) -> u8 {
        let mut data: u8 = 0;

        data |= self.enable_fss5.value() << 5;
        data |= self.enable_overrun.value() << 4;
        data |= self.enable_fth.value() << 3;
        data |= self.enable_temp_dataready.value() << 2;
        data |= self.enable_gyro_dataready.value() << 1;
        data |= self.enable_accel_dataready.value();

        data
    }
}

#[test]
fn configure_ag1() {
    let config = IntConfigAG1::default();
    assert_eq!(config.int1_ctrl(), 0b0000_0000);

    let config = IntConfigAG1 {
        enable_gyro_int: Flag::Enabled,
        enable_accel_int: Flag::Enabled,
        enable_fss5: Flag::Enabled,
        enable_overrun: Flag::Enabled,
        enable_fth: Flag::Enabled,
        enable_boot_status: Flag::Enabled,
        enable_gyro_dataready: Flag::Enabled,
        enable_accel_dataready: Flag::Enabled,
    };
    assert_eq!(config.int1_ctrl(), 0b1111_1111);
}

#[test]
fn configure_ag2() {
    let config = IntConfigAG2::default();
    assert_eq!(config.int2_ctrl(), 0b0000_0000);

    let config = IntConfigAG2 {
        enable_fss5: Flag::Enabled,
        enable_overrun: Flag::Enabled,
        enable_fth: Flag::Enabled,
        enable_temp_dataready: Flag::Enabled,
        enable_gyro_dataready: Flag::Enabled,
        enable_accel_dataready: Flag::Enabled,
    };
    assert_eq!(config.int2_ctrl(), 0b0011_1111);
}

#[test]
fn configure_pins() {
    let config = PinConfig::default();
    assert_eq!(config.ctrl_reg8(), 0b0000_0000);

    let config = PinConfig {
        active_level: IntActive::Low,
        pin_mode: IntPin::OpenDrain,
    };
    assert_eq!(config.ctrl_reg8(), 0b0011_0000);
}<|MERGE_RESOLUTION|>--- conflicted
+++ resolved
@@ -1,9 +1,6 @@
 //! Functions related to INT1_AG and INT2_AG interrupt pins configuration
-<<<<<<< HEAD
-=======
-///
+
 use super::*;
->>>>>>> 87e51797
 
 /// Accelerometer/gyroscope interrupt pins common settings
 #[derive(Debug)]
